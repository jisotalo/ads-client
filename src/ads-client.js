--- conflicted
+++ resolved
@@ -4130,12 +4130,8 @@
       output[subItem.name] = _parsePlcDataToObject.call(this, dataBuffer, subItem, false, state, 8)
 
       if (subItem.arrayData.length > 0) {
-<<<<<<< HEAD
-        dataBuffer = dataBuffer.slice(state.previousPadding + subItem.size * subItem.arrayData[0].length)
-=======
         //Calculate total array size in bytes
-        dataBuffer = dataBuffer.slice(subItem.size * subItem.arrayData.reduce((total, value) => total * value.length, 1))
->>>>>>> 9e3dfe91
+        dataBuffer = dataBuffer.slice(state.previousPadding + subItem.size * subItem.arrayData.reduce((total, value) => total * value.length, 1))
       } else {
         //dataBuffer = dataBuffer.slice(subItem.size)
         dataBuffer = dataBuffer.slice(state.previousPadding + subItem.size)
