--- conflicted
+++ resolved
@@ -4,7 +4,6 @@
 The format is based on [Keep a Changelog](https://keepachangelog.com/en/1.0.0/),
 and this project adheres to [Semantic Versioning](https://semver.org/spec/v2.0.0.html).
 
-<<<<<<< HEAD
 ## [1.12.0] - 28.12.2021
 ### Changed
 - Improving handling of connection losses ([See pull request #78](https://github.com/jisotalo/ads-client/pull/78))
@@ -12,12 +11,11 @@
   - Re-design of connection, reconnection and disconnection system
   - Re-design of automatic reconnection
 - Calling `reconnect()` now automatically re-subscribes all existing subscriptions
-=======
+
 ## [1.11.4] - 17.10.2021
 ### Added
 - Added optional `targetAdsPort` parameter to basic raw read and write methods. ([Pull request #79](https://github.com/jisotalo/ads-client/pull/79))
   - Thank you [Hopperpop](https://github.com/Hopperpop) for contribution!
->>>>>>> 2f8cbd3a
 
 ## [1.11.3] - 08.08.2021
 ### Changed
